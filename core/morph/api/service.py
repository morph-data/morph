--- conflicted
+++ resolved
@@ -61,21 +61,6 @@
             f"Alias not found {input.name}. Check the console for more detailed error information.",
         )
 
-<<<<<<< HEAD
-    if input.type == "html":
-        filename = str(os.path.basename(filepath))
-        if filename.endswith(".vg.json"):
-            with open(filepath, "r") as file:
-                content = file.read()
-            return RunFileWithTypeResponse(
-                type=input.type,
-                data=convert_vg_json_to_html(content),
-            )
-=======
-    db_manager = SqliteDBManager(project_root)
-    db_manager.initialize_database()
->>>>>>> 0dbfce48
-
     with click.Context(click.Command(name="")) as ctx:
         ctx.params["FILENAME"] = input.name
         ctx.params["RUN_ID"] = f"{int(time.time() * 1000)}"
@@ -348,20 +333,7 @@
         )
 
         # Retrieve the result of the file_upload function
-<<<<<<< HEAD
         output_file = default_output_paths()[0]
-=======
-        project_root = find_project_root_dir()
-        db_manager = SqliteDBManager(project_root)
-
-        run_results = db_manager.get_run_records_by_run_id(run_id)
-        run_result = next(
-            (result for result in run_results if result["run_id"] == run_id), None
-        )
-
-        # Retrieve the saved file path from the output
-        output_file = ast.literal_eval(run_result["outputs"])[0] if run_result else None
->>>>>>> 0dbfce48
         with open(output_file, "r") as f:
             saved_filepath = f.read()
 
