import "vite/modulepreload-polyfill";
import { createRoot } from "react-dom/client";
import { createInertiaApp, Head } from "@inertiajs/react";
import React, { StrictMode, useMemo } from "react";
import { PageSkeleton } from "./page-skeleton.tsx";
import "@morph-data/components/css";
import { MDXComponents } from "mdx/types";
import type { Toc } from "@stefanprobst/rehype-extract-toc";
import { AdminPage } from "./admin/AdminPage.tsx";
import { ErrorPage } from "./error-page.tsx";
import { useRefresh } from "@morph-data/components";
import { mdxComponents } from "./mdx-componens.tsx";

type MDXProps = {
  children?: React.ReactNode;
  components?: MDXComponents;
};

export type MDXComponent = (props: MDXProps) => JSX.Element;

type PageModule = {
  default: MDXComponent;
  title?: string;
  tableOfContents?: Toc;
}; // types MDX default export
type Pages = Record<string, PageModule>;

const pages: Pages = import.meta.glob<true, string, PageModule>(
  "/../../src/pages/**/*.mdx",
  {
    eager: true,
  }
);

const normalizePath = (filePath: string) => {
  // const relativePath = filePath.replace(/\.mdx$/, "").replace(/^\.\/pages/, "");
  const relativePath = filePath
    .replace(/\.mdx$/, "")
    .replace(/^\.\.\/\.\.\/src\/pages/, "");

  return relativePath === "/index" ? "/" : relativePath;
};

const routes = Object.entries(pages).map(([filePath, module]) => {
  // Extract the exported title from the MDX file
  const title = (() => {
    if (module.title) {
      return String(module.title);
    }

    if (module.tableOfContents && module.tableOfContents.length > 0) {
      const firstHeading = module.tableOfContents[0];
      if (firstHeading) {
        return firstHeading.value;
      }
    }

    return "Untitled";
  })();

  return {
    path: normalizePath(filePath),
    title,
    toc: module.tableOfContents,
  };
});

document.addEventListener("DOMContentLoaded", () => {
  createInertiaApp<{ showAdminPage: boolean }>({
    resolve: (name) => {
      const pageModule = pages[`../../src/pages/${name}.mdx`];

      const WrappedComponent: React.FC<{ showAdminPage: boolean }> = ({
        showAdminPage,
      }) => {
        useRefresh();

        const firstHeading = useMemo(() => {
          if (
            pageModule?.tableOfContents &&
            pageModule.tableOfContents.length > 0
          ) {
            return pageModule.tableOfContents[0];
          }
          return null;
        }, []);

        const title = pageModule?.title || firstHeading?.value || "Untitled";

        return (
<<<<<<< HEAD
          <PageSkeleton
            routes={routes}
            title={pageModule?.title || firstHeading?.value || "Untitled"}
            showAdminPage={showAdminPage}
            toc={pageModule?.tableOfContents}
          >
            {name === "morph" ? (
              <AdminPage />
            ) : pageModule ? (
              <pageModule.default components={mdxComponents} />
            ) : (
              <ErrorPage routes={routes} />
            )}
          </PageSkeleton>
=======
          <>
            <Head title={title}>
              <link head-key="favicon" rel="icon" href="/static/favicon.ico" />
            </Head>
            <PageSkeleton
              routes={routes}
              title={title}
              showAdminPage={showAdminPage}
              toc={pageModule?.tableOfContents}
            >
              {name === "morph" ? (
                <AdminPage />
              ) : pageModule ? (
                <pageModule.default components={customMDXComponents} />
              ) : (
                <ErrorPage routes={routes} />
              )}
            </PageSkeleton>
          </>
>>>>>>> 1ae6a8f8
        );
      };

      return WrappedComponent;
    },
    setup({ el, App, props }) {
      createRoot(el).render(
        <StrictMode>
          <App {...props} />
        </StrictMode>
      );
    },
  }).then(() => {});
});<|MERGE_RESOLUTION|>--- conflicted
+++ resolved
@@ -88,42 +88,25 @@
         const title = pageModule?.title || firstHeading?.value || "Untitled";
 
         return (
-<<<<<<< HEAD
-          <PageSkeleton
-            routes={routes}
-            title={pageModule?.title || firstHeading?.value || "Untitled"}
-            showAdminPage={showAdminPage}
-            toc={pageModule?.tableOfContents}
-          >
-            {name === "morph" ? (
-              <AdminPage />
-            ) : pageModule ? (
-              <pageModule.default components={mdxComponents} />
-            ) : (
-              <ErrorPage routes={routes} />
-            )}
-          </PageSkeleton>
-=======
           <>
             <Head title={title}>
               <link head-key="favicon" rel="icon" href="/static/favicon.ico" />
             </Head>
             <PageSkeleton
               routes={routes}
-              title={title}
+              title={pageModule?.title || firstHeading?.value || "Untitled"}
               showAdminPage={showAdminPage}
               toc={pageModule?.tableOfContents}
             >
               {name === "morph" ? (
                 <AdminPage />
               ) : pageModule ? (
-                <pageModule.default components={customMDXComponents} />
+                <pageModule.default components={mdxComponents} />
               ) : (
                 <ErrorPage routes={routes} />
               )}
             </PageSkeleton>
           </>
->>>>>>> 1ae6a8f8
         );
       };
 
