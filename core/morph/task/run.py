import json
import os
import sys
import time
from pathlib import Path
from typing import Any, Dict, List, Literal, Optional

import click
import pandas as pd
import pydantic
from dotenv import dotenv_values, load_dotenv
from tabulate import tabulate

from morph.cli.flags import Flags
from morph.config.project import MorphProject, load_project
from morph.task.base import BaseTask
from morph.task.utils.logging import get_morph_logger
from morph.task.utils.morph import find_project_root_dir
from morph.task.utils.run_backend.errors import (
    MorphFunctionLoadError,
    logging_file_error_exception,
)
from morph.task.utils.run_backend.execution import RunDagArgs, run_cell
from morph.task.utils.run_backend.output import (
    finalize_run,
    is_async_generator,
    is_generator,
    is_stream,
    stream_and_write,
    stream_and_write_and_response,
)
from morph.task.utils.run_backend.state import (
    MorphFunctionMetaObject,
    MorphFunctionMetaObjectCacheManager,
    MorphGlobalContext,
)
<<<<<<< HEAD
from morph.task.utils.run_backend.types import CliError, RunStatus
=======
from morph.task.utils.run_backend.types import RunStatus
from morph.task.utils.timezone import TimezoneManager
>>>>>>> ea143e36


class RunTask(BaseTask):
    def __init__(self, args: Flags, mode: Literal["cli", "api"] = "cli"):
        super().__init__(args)

        # class state
        self.final_state: Optional[str] = None
        self.error: Optional[str] = None
        self.output_paths: Optional[List[str]] = None

        # parse arguments
        filename_or_alias: str = os.path.normpath(args.FILENAME)
        self.run_id: str = self.args.RUN_ID or f"{int(time.time() * 1000)}"
        self.is_dag: bool = args.DAG or False
        self.vars: Dict[str, Any] = args.DATA
        self.is_filepath = os.path.splitext(os.path.basename(filename_or_alias))[1]
        self.mode = mode
        self.api_key = ""

        try:
            start_dir = filename_or_alias if os.path.isabs(filename_or_alias) else "./"
            self.project_root = find_project_root_dir(start_dir)
        except FileNotFoundError as e:
            click.echo(click.style(str(e), fg="red", bg="yellow"))
            sys.exit(1)  # 1: General errors

        self.project: Optional[MorphProject] = load_project(find_project_root_dir())
        if self.project is None:
            click.echo(
                click.style(
                    "Error: Could not found morph_project.yml", fg="red", bg="yellow"
                )
            )
            sys.exit(1)  # 1: General errors
        if self.project.project_id is not None:
            os.environ["MORPH_PROJECT_ID"] = self.project.project_id

        context = MorphGlobalContext.get_instance()
        try:
            errors = context.partial_load(
                self.project_root,
                (
                    str(Path(filename_or_alias).resolve())
                    if self.is_filepath
                    else filename_or_alias
                ),
            )
        except (pydantic.ValidationError, json.decoder.JSONDecodeError):
            click.echo(
                click.style(
                    "Warning: Morph-cli project cache is corrupted. Recompiling...",
                    fg="yellow",
                ),
                err=False,
            )
            errors = context.load(self.project_root)
            context.dump()
        self.meta_obj_cache = MorphFunctionMetaObjectCacheManager().load_cache(
            self.project_root
        )

        if len(errors) > 0:
            if self.mode == "api":
                raise ValueError(MorphFunctionLoadError.format_errors(errors))
            click.echo(
                click.style(
                    MorphFunctionLoadError.format_errors(errors),
                    fg="red",
                    bg="yellow",
                ),
                err=True,
            )
            sys.exit(1)  # 1: General errors

        resource: Optional[MorphFunctionMetaObject] = None
        if self.is_filepath:
            self.filename = str(Path(filename_or_alias).resolve())
            if not os.path.isfile(self.filename):
                click.echo(
                    click.style(
                        f"Error: File {self.filename} not found.",
                        fg="red",
                        bg="yellow",
                    ),
                    err=True,
                )
                sys.exit(2)  # 2: Misuse of shell builtins
            resources = context.search_meta_objects_by_path(self.filename)
            if len(resources) > 0:
                resource = resources[0]
        else:
            resource = context.search_meta_object_by_name(filename_or_alias)
            if resource is not None:
                # id is formatted as {filename}:{function_name}
                if sys.platform == "win32":
                    if len(resource.id.split(":")) > 2:
                        self.filename = (
                            resource.id.rsplit(":", 1)[0] if resource.id else ""
                        )
                    else:
                        self.filename = resource.id if resource.id else ""
                else:
                    self.filename = str(resource.id).split(":")[0]

        if resource is None:
            if self.mode == "api":
                raise ValueError(
                    f"A resource with alias {filename_or_alias} not found."
                )
            click.echo(
                click.style(
                    f"Error: A resource with alias {filename_or_alias} not found.",
                    fg="red",
                    bg="yellow",
                ),
                err=True,
            )
            sys.exit(2)  # 2: Misuse of shell builtins

        self.resource = resource
        self.ext = os.path.splitext(os.path.basename(self.filename))[1]
        self.cell_alias = str(self.resource.name)
        self.logger = get_morph_logger()

        # load .env in project root and set timezone
        dotenv_path = os.path.join(self.project_root, ".env")
        load_dotenv(dotenv_path)
        env_vars = dotenv_values(dotenv_path)
        for e_key, e_val in env_vars.items():
            os.environ[e_key] = str(e_val)

    def run(self) -> Any:
        if self.ext != ".sql" and self.ext != ".py":
            self.error = "Invalid file type. Please specify a .sql or .py file."
            self.logger.error(self.error)
            self.final_state = RunStatus.FAILED.value
            if self.mode == "cli":
                self.output_paths = finalize_run(
                    self.resource,
                    None,
                    self.logger,
                )
            return

        if not self.resource.name or not self.resource.id:
            raise FileNotFoundError(f"Invalid metadata: {self.resource}")

        # id is formatted as {filename}:{function_name}
        if sys.platform == "win32":
            if len(self.resource.id.split(":")) > 2:
                filepath = (
                    self.resource.id.rsplit(":", 1)[0] if self.resource.id else ""
                )
            else:
                filepath = self.resource.id if self.resource.id else ""
        else:
            filepath = self.resource.id.split(":")[0]

        if self.mode == "cli":
            self.logger.info(
                f"Running {self.ext[1:]} file: {filepath}, variables: {self.vars}"
            )

        try:
            dag = RunDagArgs(run_id=self.run_id) if self.is_dag else None
            output = run_cell(
                self.project,
                self.resource,
                self.vars,
                self.logger,
                dag,
                self.meta_obj_cache,
                self.mode,
            )
        except Exception as e:
            if self.is_dag:
                text = str(e)
            else:
                error_txt = (
                    logging_file_error_exception(e, filepath)
                    if self.ext == ".py"
                    else str(e)
                )
                text = f"An error occurred while running the file 💥: {error_txt}"
            self.error = text
            self.logger.error(self.error)
            click.echo(click.style(self.error, fg="red"))
            self.final_state = RunStatus.FAILED.value
            if self.mode == "cli":
                self.output_paths = finalize_run(
                    self.resource,
                    None,
                    self.logger,
                )
            elif self.mode == "api":
                raise Exception(text)
            return

        # print preview of the DataFrame
        if self.mode == "cli":
            if isinstance(output.result, pd.DataFrame):
                preview = tabulate(
                    output.result.head().values.tolist(),
                    headers=output.result.columns.tolist(),
                    tablefmt="grid",
                    showindex=True,
                )
                self.logger.info("DataFrame preview:\n" + preview)
            else:
                self.logger.info("Output: " + str(output.result))

        if (
            is_stream(output.result)
            or is_async_generator(output.result)
            or is_generator(output.result)
        ):
            if self.mode == "api":
                return stream_and_write_and_response(
                    output.result,
                    self.logger,
                )
            else:
                stream_and_write(
                    self.resource,
                    output.result,
                    self.logger,
                )
        else:
            self.final_state = RunStatus.DONE.value
            if self.mode == "cli":
                self.output_paths = finalize_run(
                    self.resource,
                    output.result,
                    self.logger,
                )
            else:
                return output.result
        if self.mode == "cli":
            self.logger.info(f"Successfully ran file 🎉: {filepath}")<|MERGE_RESOLUTION|>--- conflicted
+++ resolved
@@ -34,12 +34,8 @@
     MorphFunctionMetaObjectCacheManager,
     MorphGlobalContext,
 )
-<<<<<<< HEAD
-from morph.task.utils.run_backend.types import CliError, RunStatus
-=======
 from morph.task.utils.run_backend.types import RunStatus
 from morph.task.utils.timezone import TimezoneManager
->>>>>>> ea143e36
 
 
 class RunTask(BaseTask):
@@ -172,6 +168,16 @@
         for e_key, e_val in env_vars.items():
             os.environ[e_key] = str(e_val)
 
+        desired_tz = os.getenv("TZ")
+        if desired_tz is not None:
+            tz_manager = TimezoneManager()
+            if not tz_manager.is_valid_timezone(desired_tz):
+                self.logger.warning(
+                    "Warning: Invalid TZ value in .env. Falling back to system timezone.",
+                )
+            else:
+                tz_manager.set_timezone(desired_tz)
+
     def run(self) -> Any:
         if self.ext != ".sql" and self.ext != ".py":
             self.error = "Invalid file type. Please specify a .sql or .py file."
