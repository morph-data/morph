--- conflicted
+++ resolved
@@ -55,12 +55,11 @@
 
 1. Create each files in `python` and `pages` directories.
 
-Python: Using Plotly to create a chart.
+Python: Using Plotly to create a AI Pipeline.
 
 ```python
 import morph
 from morph import MorphGlobalContext
-<<<<<<< HEAD
 from morph_lib.stream import stream_chat
 from langchain_openai import ChatOpenAI
 from langchain_core.messages import HumanMessage
@@ -71,16 +70,6 @@
     messages = [HumanMessage(context.vars["prompt"])]
     for token in llm.stream(messages):
         yield stream_chat(token.content)
-=======
-from morph_lib.types import HtmlResponse
-
-@morph.func
-@morph.load_data("example_data")
-def example_chart(context: MorphGlobalContext):
-    df = context.data["example_data"].groupby("state").sum(["population"]).reset_index()
-    fig = px.bar(df, x="state", y="population")
-    return HtmlResponse(fig.to_html())
->>>>>>> 88a33dc0
 ```
 
 MDX: Define the page and connect the data.
